from unray_bridge.envs.bridge.TCP_IP_Connector import ClientHandler
from unray_bridge.multiagents_config import MultiEnvCreator
#from data_handler import DataHandler
import numpy as np
from unray_bridge import gui 
import threading
import ray

@ray.remote
class Bridge():
    def __init__(self, env_config, n_envs = 1, ip = 'localhost', port = 10010, show_gui = True):
        self.ip = ip
        self.port = port
        self.client_handler = ClientHandler(self.ip, self.port)
        self.is_connected = False
        self.consock = None
        self.n_envs = n_envs
        self.MCE = MultiEnvCreator(env_config, amount_of_envs= self.n_envs)
        self.n_obs = self.get_nobs()
        self.action_dict_2_send = {}
        self.consock = self.client_handler.set_socket()
        self.send_state = False
        
        self.tick_count = 0
        self.TICK_INTERVAL = 1 # segundos 
        self.clock_tick()
        #if show_gui:
            #gui.print_title()
        print(f"---------[BRIDGE CREADO]---------------{id(self)}")
        #self.data_handler = DataHandler()

    def get_client_handler(self):
        return self.client_handler
    
    def clock_tick(self):
<<<<<<< HEAD
        if not self.first_flag: 
            
            print("count: {}".format(self.count))
            self.tick_count = self.tick_count + 1         
            self.send_actions()
=======
        print("count: {}".format(self.tick_count))
        self.tick_count = self.tick_count + 1         
        self.send_actions()
>>>>>>> 8f36a59b
        threading.Timer(self.TICK_INTERVAL, self.clock_tick).start() # 
        return 
    
    def get_data_handler(self):
        return self.data_handler
    
    def start(self):
        
        print(f"SOCKET ID IN START {id(self.consock)}")
        print("[CONNECTING CLIENT]")
        try:
            self.client_handler.connect(self.consock)
            print("[CLIENT CONNECTED]")
        except:
            print("FAILED TO CONNECT CLIENT :(")
        self.is_connected = True
        #self.consock = conn_sock

    def set_actions(self, action, env_ID):
        """
            Set actions 
            ---
            Llamado desde cada entorno para apilar el vector de 
            acciones antes del envio (Paralelizacion)
        """
        
      
        print(f"[SETTING ACTIONS]: ENV {env_ID}")
        self.action_dict_2_send[str(env_ID)] = action
        print(self.action_dict_2_send)
        print(f"[# ACTIONS]: {len(self.action_dict_2_send.keys())}")
        """    
        if len(self.action_dict_2_send.keys()) >= self.n_envs:
            print(f"[SENDING ACTIONS]")
            self.send_actions() 
            self.send_state = True
        else:
            self.send_state = False
        print(f"SEND STATE: {self.send_state}")
        """
        # self.send_actions()
    def get_send_state(self):
        return self.send_state
    
    def send_actions(self):
        """
            Buffer de Envio 
        """
        # Conversion de diccionario a buffer 
        buffer2send = []
        for key_id in range(self.n_envs):
            buffer2send.extend(self.action_dict_2_send[str(key_id + 1)])
            
        # action_buff = self.actions.tobytes()
        action_buff = np.asarray(buffer2send, dtype = np.single).tobytes()
        print(f"SOCKET ID IN SEND {id(self.consock)}")
        self.client_handler.send(action_buff, self.consock)
        print("RECEIVING DATA")
        self.recv_data()
        print("DATA RECEIVED")
    
    def get_state(self, env_id):  
        print(f"[GETTING STATE]: {self.data}")
        num_obs = self.to_byte(self.get_nobs()+self.get_amount_agents() * 3)
        n_obs = num_obs // self.n_envs # check :v 
        env_data = self.data[(env_id - 1)* n_obs: env_id * n_obs - 1] # Porcion de observacion por entorno 
        
        print(f"[ENV DATA]: {env_data}")
        return env_data
    
    def set_socket(self):
        print("SETTING SOCKET")
        try:
            self.consock = self.client_handler.set_socket()
            print(f"..............SOCKET FROM HANDLER----------{self.consock}" )
            print(f"SOCKET ID IN SETSOCKET {id(self.consock)}")
            return self.consock
            
        except:
            print("COULDNT SET SOCKET :(")
        
       
        
    def get_socket(self):
        return self.consock
    
    

    def recv_data(self):
        """
            Recive observaciones. TODO: Change name to recv_obs
        """
        
        data_size = self.to_byte(self.n_obs+self.get_amount_agents() * 3) # bytes from read 
        self.data = self.client_handler.recv(data_size, self.consock)
        print(f"[DATA]: {self.data}")
        
    def select_obs_per_env(self, env_id):
        print(f"[GETTING STATE]: {self.data}")
        num_obs = self.to_byte(self.get_nobs()+self.get_amount_agents() * 3)
        n_obs = num_obs // self.n_envs # check :v 
        env_data = self.data[env_id * (n_obs - 1): env_id * n_obs - 1] # Porcion de observacion por entorno 
        
        return env_data 

    def get_amount_workers_active(self): 
        return 3
    
 
    def get_nactions(self):
        self.multienv_config = self.MCE.get_multienv_config_dict()
        self.agents_names = list(self.multienv_config.keys())
        n_actions = sum([self.multienv_config[agent]['action'].shape[0] for agent in self.multienv_config])
        # estructura:   (id + obs + reward + done) * agente 
        return n_actions
    
    def get_nobs(self):
        self.multienv_config = self.MCE.get_multienv_config_dict()
        self.agents_names = list(self.multienv_config.keys())
        n_obs = sum([self.multienv_config[agent]['can_show'] for agent in self.multienv_config])
        
        # estructura:   (id + obs + reward + done) * agente 
        return n_obs 
        


    def to_byte(self, byte):
        """
            To byte
            ---
            Convert byte to bits for buffer sned 
        """
        return 8 * byte
    
    def get_amount_agents(self) -> int: 
        """
            Get Amount Agents
            ---
            Returns de amount of agents in the multiagent environment.

            @returns amount of agent names (int)
        """
        return len(self.agents_names)
    
    def send_data(self):
        pass
    """
    def has_socket(self):
        if self.client_handler.sock is None:
            return False
        else:
            return True
    """ 

    
    
    

    <|MERGE_RESOLUTION|>--- conflicted
+++ resolved
@@ -33,17 +33,11 @@
         return self.client_handler
     
     def clock_tick(self):
-<<<<<<< HEAD
-        if not self.first_flag: 
+        if self.tick_count > 1: 
+            print("count: {}".format(self.tick_count))
+            self.tick_count = self.tick_count + 1         
             
-            print("count: {}".format(self.count))
-            self.tick_count = self.tick_count + 1         
             self.send_actions()
-=======
-        print("count: {}".format(self.tick_count))
-        self.tick_count = self.tick_count + 1         
-        self.send_actions()
->>>>>>> 8f36a59b
         threading.Timer(self.TICK_INTERVAL, self.clock_tick).start() # 
         return 
     
