from unray_bridge.envs.spaces import BridgeSpaces
from unray_bridge.envs.bridge_env import MultiAgentBridgeEnv
from ray.rllib.env import ExternalEnv
from unray_bridge.multiagents_config import MultiEnvCreator


<<<<<<< HEAD
def get_env(_ip = 'localhost', _port=10011, instance = False):
    env_config  = {
=======
env_config  = {
>>>>>>> 4b888108
        "agent-1":{
            "observation": BridgeSpaces.MultiDiscrete([64, 64]),
            "action": BridgeSpaces.Discrete(4),
            "can_show": 1, # Amount of observations int obs stack
            "can_see": 2, # Amount of observations required in training 
            "obs_order": {   
                "agent-1": [0], 
                "agent-2": [0]
            }
        }, 
        "agent-2":{
            "observation": BridgeSpaces.MultiDiscrete([64, 64]),
            "action": BridgeSpaces.Discrete(4),
            "can_show": 1, # Amount of observations int obs stack
            "can_see": 2,
            "obs_order": {
                "agent-2": [0], 
                "agent-1": [0]
            }
        }
    }

def get_config():
    return env_config

def get_env(_ip = 'localhost', _port=10011, instance = False, amount_of_envs = 1):
    if amount_of_envs > 1:
        MCE = MultiEnvCreator(get_config(), amount_of_envs= amount_of_envs )
        env_config = MCE.get_multienv_config_dict()
    else:
        env_config = get_config()

    if instance:
        return MultiAgentBridgeEnv(
        name = "MultiAgentEnv", 
        ip = _ip,
        port = _port,
        config = env_config,
        first_connection = False
    )

    return lambda config: MultiAgentBridgeEnv(
        name = "MultiAgentEnv", 
        ip = _ip,
        port = _port,
        config = env_config,
        first_connection = False
    )<|MERGE_RESOLUTION|>--- conflicted
+++ resolved
@@ -4,12 +4,7 @@
 from unray_bridge.multiagents_config import MultiEnvCreator
 
 
-<<<<<<< HEAD
-def get_env(_ip = 'localhost', _port=10011, instance = False):
-    env_config  = {
-=======
 env_config  = {
->>>>>>> 4b888108
         "agent-1":{
             "observation": BridgeSpaces.MultiDiscrete([64, 64]),
             "action": BridgeSpaces.Discrete(4),
