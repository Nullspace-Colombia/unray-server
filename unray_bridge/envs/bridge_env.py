""" 
    BridgeEnv

    Definition of Main Bridge Envs that allow to communicate 
    with socket to send actions and receive observations from 
    UnrealEngine5 (UE5)

    There are two (2) main BridgeEnvironments. The SingleAgent 
    and the MultiAgent Environment 
    
    -   BridgeEnv 
    -   MultiAgentBridgeEnv

    In order to create a custom env, you have to inherit this 
    environments and createa (MultiAgent)BridgeEnv instance 
    with a initial configuration. 

    You ahve to define a observation_space and actions_space from 
    BridgeSpaces (@see unray_bridge.envs.spaces).

    @author Valentina Hernandez
    @author Andrés Morales 

    @version: 0.1V
    
    @file bridge_env.py 

"""
from .bridge.TCP_IP_Connector import ClientHandler
from unray_bridge.envs.spaces import BridgeSpaces
from unray_bridge import gui 
from gymnasium import Env as gymEnv
from ray.rllib.env.multi_agent_env import MultiAgentEnv

import gymnasium.spaces as spaces
import numpy as np

class BridgeEnv(gymEnv): 
    """
        Base class for custom UE5 Conenction. 
    """
    # 1. Custom gymenv metadata for viz. 
    metadata = {
        "rendermodes": [""], 
        "render_fps": ""
    }

    def __init__(self, 
                 name, 
                 ip, 
                 port, 
                 config, 
                 first_connection = False, 
                 validation = False, 
                 multiagent = False):
                 
        self.ip = ip # IP Address for IP Connection 
        self.port = port 
        
        if not name:
            print("error")
            raise ValueError("no environment name defined. Please define a name for tour environment on the BridgeEnv constructor.")
        self.name = name # environment name for later id 


        self.observation_config = config["observation"]
        self.action_config = config["action"]

        self.has_handler = False # ClientHandler to begin with connection
        self.has_connection = False

        self.validation = validation
        self.multiagent = multiagent 

        self.obs = [0]
        try: 
            self.observation_space = self.observation_config["space"] # Get imported space 
            self.action_space = self.action_config["space"]
        except: 
            raise ValueError("No correct space selected")

        # if first_connection:
        #     self.handler = ClientHandler(self.ip, self.port)

        self.create_handler()

    
    def step(self, action): 

        if not self.has_connection:
            self.connect()

        action=np.array(action,dtype=np.single)

        if isinstance(action, list): 
            action = np.array(action)
        elif isinstance(action, np.ndarray):
            pass
        else:
            assert "No valid action type. Only supports <list> or <numpy.ndarray> given %s" % (type(action))
        
        obs = self.obs 

        #terminated = self.check_termination(obs) # Check for validation to continue 
        #action = np.insert(action, 0, np.single(terminated))
        
        print('[ACTION]', end=" ")
        print(action)

        # 2. Cast the action vector to a byte buffer for send.
        action_buff = action.tobytes()
        n = self.get_amount_obs()
        # 3. Send the action vector to the environment. 
        self.handler.send(action_buff) # Send action an wait response 
        data_size = 8*(n+2)

        state = self.handler.recv(data_size) # Get state vetor 
        obs = state[0:n]
        self.obs = obs 
       
        # 4. Rewards System
        # For each frame within the termination limits, 
        ##reward = self.counter
        
        reward = state[n]
        terminated = bool(state[n+1])

        

        # 4. Rewards System
        # For each frame within the termination limits, 
        # self.counter += 1
        # reward = self.counter
        #reward = 0

        # Additional metadata [ignore ]
        truncated = False
        info = {}

        return obs, reward, terminated, truncated, info

    
    def reset(self, *, seed=None, options=None):
        print('[OBS]:', self.get_amount_obs())
        return np.zeros((self.get_amount_obs(),), dtype = np.double), {}

    def get_multiagent_state_dict(received_vector: np.array): 
        state = {}

        return 
    def check_termination(self, obs):
        """
            Check Termination 
            ---
            Verify if the episode must continue under a set of conditions 

        """
        terminated = False

        return terminated

    def get_amount_obs(self):
        return self.observation_space.shape[0]
    
    def which_observation(self): 
        """
            Which Obs
            ---
            Print description of the observation space in the environment. 
            Amount of elements per observation and fundamental structure. 
        """
        print(f"action dim: {self.observation_space}")

    def which_action(self): 
        """
            Which Obs
            ---
            Print description of the observation space in the environment. 
            Amount of elements per observation and fundamental structure. 
        """
        print(f"action dim: {self.action_space_dim}")

    def summary(self) -> None: 
        """
            Summary
            ---
            Prints the basic structure of the given space. Observation and 
            Actions structures, environment nameid and metadata 
        """
        TEXT_OFFSET = 80
        
        print("")
        print("THIS IS A AUTOGENERATED SUMMARY FOR THE CUSTOM BRIDGE ENV")
        print("--- ")

        print("\nEnvironment: \"{}\"".format(self.name))
        print("This is a gymnasium environment that connects to UE5 via TCP/IP")
        print(f"ip address: {self.ip}\t\t port: {self.port}")
        print("_" * TEXT_OFFSET)
        print("Feature\t\t\t\tType\t\t\t\tShape")
        print("=" * TEXT_OFFSET)

        print("Observation\t\t\t{}\t\t\t\t{}".format(
            self.get_space_type_instance(self.observation_space), # self.get_space_type_id(self.observation_config["type"]),
            self.observation_space.shape)
            )
        
        print("Action\t\t\t\t{}\t\t\t\t{}".format(
              self.get_space_type_instance(self.action_space), # self.get_space_type_id(self.observation_config["type"]),
             self.action_space.shape)
            )
        print("_"* TEXT_OFFSET)        
        print("")

    
    def get_space_type_instance(self, is_instance_object):
        """
            Get space type from instance. 

            Take the space instance. Depending on its class, returns a string 
            identificator the representes the given space. 

            Arguments 
            ---
            - is_instance_object: instance of the space class to compare 

            Returns
            ---
            - String identificator of the space to convert. 

        """
        if isinstance(is_instance_object, BridgeSpaces.Box):
            return "Box Space"
        elif isinstance(is_instance_object, BridgeSpaces.Discrete):
            return "Discrete Space"
    
        return "N/A"

    def create_handler(self): 
        self.handler = ClientHandler(self.ip, self.port) # Create a Handler 
        self.has_handler = True 

    def validate_handler(self): 
        return self.has_handler

        
    def connect(self):
        if self.has_handler:
            self.has_connection = self.handler.connect()
        
        
    def shutdown_server(self):
        """
            Shutdown Server 
            ---

        """
        self.handler.close()
    
class MultiAgentBridgeEnv(BridgeEnv, MultiAgentEnv):
    """
        MultiAgentBridgeEnv
    """
    def __init__(self, 
                 name: str, 
                 ip: str, 
                 port: int, 
                 config: dict, 
                 first_connection = False, 
                 validation = False, 
                 multiagent = False, 
                 show_gui = True):
        
        # gui 
        if show_gui:
            gui.print_title()

        self.ip = ip # IP Address for IP Connection 
        self.port = port 
        
        if not name:
            print("error")
            raise ValueError("no environment name defined. Please define a name for tour environment on the BridgeEnv constructor.")
        self.name = name # environment name for later id 

        # get all agents names 
        self.agent_names = [] # get all agents names 
        self.observations = {}
        self.actions = {}
        self.can_sees = {}
        self.obs_order = {}


        # for agent_name in config:
        #     self.agent_names.append(agent_name)
        #     self.observations[agent_name] = config[agent_name]["observation"]
        #     self.actions[agent_name] = config[agent_name]["action"]
        #     self.can_sees[agent_name] = config[agent_name]["can_see"]
        #     self.obs_order[agent_name] = config[agent_name]["obs_order"]

        
        self.agents_names = list(config.keys())
        print(f"Agents: {self.agents_names}")

        # print("Multiagent params --")
        # print(" - Agent names: {}".format(self.agent_names))
        # print(" - Observations: {}".format(self.observations))
        # print(" - Actions: {}".format(self.actions))
        # print(" - Can see: {}".format(self.can_sees))
        # print(" - Observation order: {}".format(self.obs_order))

        print(" ")

        self.has_handler = False # ClientHandler to begin with connection
        self.has_connection = False

        self.validation = validation
        self.multiagent = multiagent 

        # Rllib metadata
        self.observation_space = config[self.agents_names[0]]['observation']
        self.action_space = config[self.agents_names[0]]['action']

        self.config = config # configuracion de entorno
        self.heads_reference = self.get_dict_template() # where the state vector begins 

        for idx, agent in enumerate(self.agents_names):
            print(self.config[agent])
            self.heads_reference[agent] = 1 if idx == 0 else self.heads_reference[prev_agent] + 3 + self.config[agent]['can_show']
            prev_agent = agent

        print("Heads reference: ", end = "") 
        print(self.heads_reference)


        self.obs = [0]

        self.create_handler()

    def get_amount_agents(self) -> int: 
        """
            Get Amount Agents
            ---
            Returns de amount of agents in the multiagent environment.

            @returns amount of agent names (int)
        """
        return len(self.agents_names)

    def validate_actions_dict(self, actions: dict) -> bool:
        """
        Validate Actions Dict
        ---
        Args:
            actions (dict): [description]

        Returns:
            bool: [description]
        """
        return len(actions) == self.get_amount_agents() 
    
    def to_byte(self, byte):
        """
            To byte
            ---
            Convert byte to bits for buffer sned 
        """
        return 8 * byte


    def get_dict_template(self):
        """
            get dict template 
            ---
            Get an agent-name dictionary for using as structure to 
            send to RLLib.
        """
        agent_dict_template = {}
        for agent in self.agent_names:
            agent_dict_template[agent] = ""

        return agent_dict_template
        
        
    def step(self, actions: dict) -> None:
        """
        Step 
        ---
        args:
            - action (dict): 
        
        """
        
        if not self.validate_actions_dict(actions):
            
            raise ValueError("Check the actions dict. Amount of agents do not match amount of actions send")

        if not self.has_connection:
            self.connect()

        print(actions)

        # create format 
        action2send = []
        for action in actions:
            action2send.append(actions[action])
            
        print(action2send) 

        action=np.array(action2send,dtype=np.single)

        if isinstance(action, list): 
            action = np.array(action)
        elif isinstance(action, np.ndarray):
            pass
        else:
            assert "No valid action type. Only supports <list> or <numpy.ndarray> given %s" % (type(action))
        
        obs = self.obs 

        #terminated = self.check_termination(obs) # Check for validation to continue 
        #action = np.insert(action, 0, np.single(terminated))
        
        print('[ACTION]', end=" ")
        print(action)
        

        total_obs_size = 0 # sizes 
        total_obs = []
        agents = self.observations.keys() # agents names
        print("agents:", end = " ") 
        print(agents) 

        can_sees_total = []
        order_observations = []

        # for idx, observation in enumerate(self.observations): 
        #     observation_space = self.observations[observation] # discrete space  for each agent 
        #     # print(f"Observation {idx}: {observation_space.shape[0]}" )
        #     # print(f"type: {type(observation_space)}")

        #     total_obs_size += observation_space.shape[0]
        #     total_obs.append(observation_space.shape[0]) # total space for observations 
        #     can_sees_total.append(self.can_sees[observation]) # arreglo de cansees 
        #     order_observations.append([e for e in self.obs_order[observation]])

        # print(can_sees_total)
        # print(order_observations)

             
        # for idx, agent_name in self.observations.keys(): 
        #     order_observations = self.observations[agent_name]
        #     amount_of_observations = self.can_sees[agent_name]
            

        # print("observaciones totales: ", total_obs_size)
        # print("agentes: ", self.get_amount_agents())

        # print("dictionary: ")
        # print(self.get_dict_template())

        # 2. Cast the action vector to a byte buffer for send.
        action_buff = action.tobytes()
        # n = self.get_amount_obs()
        # 3. Send the action vector to the environment. 
        self.handler.send(action_buff) # Send action an wait response 
        
        n_obs = sum([self.config[agent]['can_show'] for agent in self.config])
        # estructura:   (id + obs + reward + done) * agente 
        data_size = self.to_byte(n_obs+self.get_amount_agents() * 3) # bytes from read 
        
        # calculate the size get the type of size 
        
        state = self.handler.recv(data_size) # Get state vetor 
        # print(f"[STATE FROM UE] {state}")
                                
        obs_dict = self.get_dict_template() # from agents names 
        reward_dict = self.get_dict_template() # from agents names 
        done_dict = self.get_dict_template() # from agents names 
        truncated_dict = self.get_dict_template() # from agents names 

        
        acum = 0
        all_done = True


        # Read the specific observations vector 
        # 
        #  id = 1 
        #  obs = total_obs[idx]

        head = 0
        heads = []
        

        for agent in self.agents_names:
            # amount of observations in the agent 
            obs_dict_arr = []
            for observation_check_agent in list(self.config[agent]['obs_order']):
                for idx_observation_check_agent in self.config[agent]['obs_order'][observation_check_agent]:
<<<<<<< HEAD
                    print(f"Checking in {agent} state with {observation_check_agent} at position {idx_observation_check_agent}")            
                    obs_dict_arr.append(state[self.heads_reference[observation_check_agent]] + idx_observation_check_agent)
            
            obs_dict[agent] = obs_dict_arr # Add all states needed for agent 
            reward_dict[agent] = state[self.config[agent]['can_show'] + 1] 
            done_dict[agent] =  bool(state[self.config[agent]['can_show'] + 2])
            truncated_dict[agent] = False 

            all_done = all_done and done_dict[agent]
            

        # for idx, n in enumerate(total_obs):
        #     # extract agent parameters for episode 
        #     skip = 3 + sum(total_obs[:idx])
        #     id = state[idx * skip]
        #     # obs = [state[1 + idx * skip: 1 + idx * skip + 1 ], state[1 + (idx + 1) * skip: 1 + idx * skip + 1 ]]#total_obs[idx]] # aqui es donde no cuadra
        #     obs = [2, 6] 
        #     reward = state[1 + idx * skip + 1 ]# total_obs[idx]]
        #     done = state[2 + idx * skip + 1] #  total_obs[idx]]
=======
                    print(f"Checking in {agent} state with {observation_check_agent} at position {idx_observation_check_agent}")

        for idx, n in enumerate(total_obs):
            # extract agent parameters for episode 
            skip = 3 + sum(total_obs[:idx])
            id = state[idx * skip]
            # obs = [state[1 + idx * skip: 1 + idx * skip + 1 ], state[1 + (idx + 1) * skip: 1 + idx * skip + 1 ]]#total_obs[idx]] # aqui es donde no cuadra
            obs = [2, 6] 
            reward = state[1 + idx * skip + 1 ]# total_obs[idx]]
            done = state[2 + idx * skip + 1] #  total_obs[idx]]
>>>>>>> 5401b586
            
        #     current_agent_name = self.agent_names[idx] # agent name from dicitonary 

        #     # update each dictionary from major data 
        #     obs_dict[current_agent_name] = np.array(obs, dtype= np.int16)
        #     reward_dict[current_agent_name] = reward
        #     done_dict[current_agent_name] = bool(done)
        #     truncated_dict[current_agent_name] = False

        #     all_done = all_done and done 

        #     acum += n

        done_dict["__all__"] = bool(all_done )
        truncated_dict["__all__"] = False 

        # create dictionary 
        
        self.obs = obs_dict

        info = {}

        print(" Dicts ")
        print("-obs: ")
        print(obs_dict, end = "\n \n")
        print("-reward: ")
        print(reward_dict, end = "\n \n")
        print("-done: ")
        print(done_dict, end = "\n \n")
        print("-truncated: ")
        print(truncated_dict, end = "\n \n")
        return obs_dict, reward_dict, done_dict, truncated_dict, info
    

    def reset(self, *, seed=None, options=None):
        """
            Reset
            ---

        """
        print('[OBS]:', self.obs)
        obs_dict = self.get_dict_template() # from agents names 
        for agent in obs_dict:
            obs_dict[agent] = np.array([0, 0])
        return obs_dict, {}



    



<|MERGE_RESOLUTION|>--- conflicted
+++ resolved
@@ -498,7 +498,6 @@
             obs_dict_arr = []
             for observation_check_agent in list(self.config[agent]['obs_order']):
                 for idx_observation_check_agent in self.config[agent]['obs_order'][observation_check_agent]:
-<<<<<<< HEAD
                     print(f"Checking in {agent} state with {observation_check_agent} at position {idx_observation_check_agent}")            
                     obs_dict_arr.append(state[self.heads_reference[observation_check_agent]] + idx_observation_check_agent)
             
@@ -518,18 +517,6 @@
         #     obs = [2, 6] 
         #     reward = state[1 + idx * skip + 1 ]# total_obs[idx]]
         #     done = state[2 + idx * skip + 1] #  total_obs[idx]]
-=======
-                    print(f"Checking in {agent} state with {observation_check_agent} at position {idx_observation_check_agent}")
-
-        for idx, n in enumerate(total_obs):
-            # extract agent parameters for episode 
-            skip = 3 + sum(total_obs[:idx])
-            id = state[idx * skip]
-            # obs = [state[1 + idx * skip: 1 + idx * skip + 1 ], state[1 + (idx + 1) * skip: 1 + idx * skip + 1 ]]#total_obs[idx]] # aqui es donde no cuadra
-            obs = [2, 6] 
-            reward = state[1 + idx * skip + 1 ]# total_obs[idx]]
-            done = state[2 + idx * skip + 1] #  total_obs[idx]]
->>>>>>> 5401b586
             
         #     current_agent_name = self.agent_names[idx] # agent name from dicitonary 
 
